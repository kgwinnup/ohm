--- conflicted
+++ resolved
@@ -62,13 +62,8 @@
       return ans;
     },
 
-<<<<<<< HEAD
     Alt: function(term, _, terms) {
-      return builder.alt.apply(builder, [value(term)].concat(value(terms)));
-=======
-    Alt_rec: function(x, _, y) {
-      return builder.alt(value(x), value(y)).withInterval(this.interval);
->>>>>>> b9e554fc
+      return builder.alt.apply(builder, [value(term)].concat(value(terms))).withInterval(this.interval);
     },
 
     Term_inline: function(b, n) {
